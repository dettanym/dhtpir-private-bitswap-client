package bitswap

import (
	"context"
	"encoding/binary"
	"errors"
	"fmt"
	"os"
	"sync"
	"time"

	"github.com/ipfs/go-cid"
	"github.com/ipfs/go-log/v2"
	"github.com/libp2p/go-libp2p/core/host"
	"github.com/libp2p/go-libp2p/core/network"
	"github.com/libp2p/go-libp2p/core/peer"
	"github.com/libp2p/go-libp2p/core/protocol"
	"github.com/multiformats/go-multihash"

	bitswap_message_pb "github.com/willscott/go-selfish-bitswap-client/message"
)

type Bitswap interface {
	Get(ctx context.Context, c cid.Cid) ([]byte, error)
	Close() error
}

// Session holds state for a related set of CID requests from a single remote peer
type Session struct {
	host.Host
	peer     peer.ID
	initated sync.Once

	close   context.CancelFunc
	conn    network.Stream
	connErr error

	// 1 message sent on the ready chan once the connection is established
	ready chan struct{}

	wants chan cid.Cid
	lbuf  []byte

	interestMtx sync.Mutex
<<<<<<< HEAD
	interests   map[string]func([]byte, error)
=======
	interests   map[cid.Cid]func([]byte, error)
	stimeout    time.Duration
	ttimeout    time.Duration
>>>>>>> 52e16854
}

type Options struct {
	SessionTimeout          time.Duration
	WriteAggregationQuantum time.Duration
}

const (
	defaultWriteAggregationQuantum = 50 * time.Millisecond
)

// New initiates a bitswap retrieval session
func New(h host.Host, peer peer.ID, opts Options) *Session {
	if opts.WriteAggregationQuantum == 0 {
		opts.WriteAggregationQuantum = defaultWriteAggregationQuantum
	}
	return &Session{
		Host:      h,
		peer:      peer,
		ready:     make(chan struct{}),
		wants:     make(chan cid.Cid, 5),
		lbuf:      make([]byte, binary.MaxVarintLen64),
<<<<<<< HEAD
		interests: make(map[string]func([]byte, error)),
=======
		interests: make(map[cid.Cid]func([]byte, error)),
		stimeout:  opts.SessionTimeout,
		ttimeout:  opts.WriteAggregationQuantum,
>>>>>>> 52e16854
	}
}

var (
	// ProtocolBitswapNoVers is a legacy bitswap protocol id
	ProtocolBitswapNoVers protocol.ID = "/ipfs/bitswap"
	// ProtocolBitswapOneZero is the prefix for the legacy bitswap protocol
	ProtocolBitswapOneZero protocol.ID = "/ipfs/bitswap/1.0.0"
	// ProtocolBitswapOneOne is the the prefix for version 1.1.0
	ProtocolBitswapOneOne protocol.ID = "/ipfs/bitswap/1.1.0"
	// ProtocolBitswap is the current version of the bitswap protocol: 1.2.0
	ProtocolBitswap protocol.ID = "/ipfs/bitswap/1.2.0"

	logger = log.Logger("bitswap-client")
)

const (
	// maximum block we'll read is 4mb
	MaxBlockSize = 1024 * 1024 * 4
)

func (s *Session) connect() {
	sessionCtx, cncl := context.WithCancel(context.Background())
	s.close = cncl
	go s.writeLoop(sessionCtx)
	ctx := context.Background()
	if s.stimeout != 0 {
		ctx, cncl = context.WithDeadline(context.Background(), time.Now().Add(s.stimeout))
		defer cncl()
	}
	stream, err := s.Host.NewStream(ctx, s.peer, ProtocolBitswap, ProtocolBitswapOneZero, ProtocolBitswapOneOne, ProtocolBitswapNoVers)
	s.connErr = err
	s.conn = stream
	if s.connErr != nil {
		logger.Warnw("could not connect", "peer", s.peer, "err", s.connErr)
		return
	}
	s.Host.SetStreamHandler(stream.Protocol(), s.onStream)

	go s.onStream(s.conn)
	s.ready <- struct{}{}
}

func (s *Session) onStream(stream network.Stream) {
	defer stream.Close()
	buf := make([]byte, 4*1024*1024)
	pos := uint64(0)
	prefixLen := 0
	msgLen := uint64(0)
	for {
		readLen, err := stream.Read(buf[pos:])

		if err != nil {
			if os.IsTimeout(err) {
				continue
			}
			s.connErr = err
			s.Close()
			return
		}
		if msgLen == 0 {
			nextLen, intLen := binary.Uvarint(buf)
			if intLen <= 0 {
				s.connErr = errors.New("invalid message")
				s.Close()
				return
			}
			if nextLen > MaxBlockSize {
				s.connErr = errors.New("too large message")
				s.Close()
				return
			}
			if nextLen > uint64(len(buf)) {
				nb := make([]byte, uint64(intLen)+nextLen)
				copy(nb, buf[:])
				buf = nb
			}
			msgLen = nextLen + uint64(intLen)
			pos = uint64(readLen)
			prefixLen = intLen
		} else {
			pos += uint64(readLen)
		}

		if pos == msgLen {
			if err := s.handle(buf[prefixLen:msgLen]); err != nil {
				s.connErr = fmt.Errorf("invalid block read: %w", err)
				s.Close()
				return
			}
			pos = 0
			prefixLen = 0
			msgLen = 0
		}
	}
}

// writeLoop is the event loop handling outbound messages
func (s *Session) writeLoop(ctx context.Context) {
	cids := make([]cid.Cid, 0)
	timeout := time.NewTicker(s.ttimeout)
	ready := false
	defer close(s.ready)
	defer timeout.Stop()
	for {
		select {
		case c := <-s.wants:
			cids = append(cids, c)
		case <-s.ready:
			ready = true
			if len(cids) > 0 {
				s.send(cids)
				cids = make([]cid.Cid, 0)
			}
		case <-timeout.C:
			if !ready {
				continue
			}
			if len(cids) > 0 {
				s.send(cids)
				cids = make([]cid.Cid, 0)
			}
		case <-ctx.Done():
			return
		}
	}
}

func (s *Session) send(cids []cid.Cid) error {
	m := bitswap_message_pb.Message{}
	m.Wantlist = bitswap_message_pb.Message_Wantlist{}
	for _, c := range cids {
		bc := bitswap_message_pb.Cid{Cid: c}
		m.Wantlist.Entries = append(m.Wantlist.Entries, bitswap_message_pb.Message_Wantlist_Entry{Block: bc})
	}

	bytes, err := m.Marshal()
	if err != nil {
		return err
	}

	ln := binary.PutUvarint(s.lbuf, uint64(len(bytes)))
	if _, err := s.conn.Write(s.lbuf[0:ln]); err != nil {
		return err
	}
	if _, err := s.conn.Write(bytes); err != nil {
		return err
	}
	return nil
}

// Handle an inbound message.
func (s *Session) handle(buf []byte) error {
	m := bitswap_message_pb.Message{}
	if err := m.Unmarshal(buf); err != nil {
		logger.Warnw("failed to parse message as bitswap", "err", err)
		return err
	}
	foundBlocks := 0
	// bitswap 1.1
	for _, bp := range m.Payload {
		prefix, err := cid.PrefixFromBytes(bp.Prefix)
		if err != nil {
			logger.Warnw("failed to parse payload cid", "err", err)
			continue
		}
		c, err := prefix.Sum(bp.GetData())
		if err != nil {
			logger.Warnw("failed to hash payload", "err", err)
			continue
		}
		if err := s.resolve(c, bp.GetData(), nil); err != nil {
			continue
		}
		foundBlocks++
	}
	// bitswap 1.0
	for _, b := range m.Blocks {
		// CIDv0, sha256, protobuf only
		mh, err := multihash.Sum(b, multihash.SHA2_256, -1)
		if err != nil {
			logger.Warnw("failed to hash block", "err", err)
			continue
		}
		c := cid.NewCidV0(mh)
		if err := s.resolve(c, b, nil); err != nil {
			continue
		}
		foundBlocks++
	}
	if foundBlocks == 0 {
		return errors.New("no requested block read")
	}
	return nil
}

// Close stops the session.
func (s *Session) Close() error {
	if s.close != nil {
		s.close()
	}
	if s.connErr != nil {
		s.interestMtx.Lock()
		defer s.interestMtx.Unlock()
		for _, i := range s.interests {
			i(nil, s.connErr)
		}
	}
	return nil
}

func (s *Session) on(c cid.Cid, cb func([]byte, error)) {
	s.interestMtx.Lock()
	defer s.interestMtx.Unlock()
	// todo: support multiple
	mh := c.Hash().HexString()
	s.interests[mh] = cb
}

func (s *Session) resolve(c cid.Cid, data []byte, err error) error {
	s.interestMtx.Lock()

	mh := c.Hash().HexString()
	cb, ok := s.interests[mh]
	if ok {
		delete(s.interests, mh)
	}

	s.interestMtx.Unlock()

	if ok {
		cb(data, err)
		return nil
	} else {
		return fmt.Errorf("could not resolve block: no callback registered for %s", c)
	}
}

// Get a specific block of data in this session.
// ctx is used to wrap client in timeout logic across a session.
func (s *Session) Get(ctx context.Context, c cid.Cid) ([]byte, error) {
	// confirm connected.
	s.initated.Do(s.connect)
	if s.connErr != nil {
		return nil, s.connErr
	}
	s.wants <- c

	// wait for want to be handled.
	wg := sync.WaitGroup{}
	wg.Add(1)
	var data []byte
	var err error

	s.on(c, func(rb []byte, re error) {
		data = rb
		err = re
		wg.Done()
	})
	wg.Wait()

	select {
	case <-ctx.Done():
		return data, ctx.Err()
	default:
		return data, err
	}
}<|MERGE_RESOLUTION|>--- conflicted
+++ resolved
@@ -42,13 +42,9 @@
 	lbuf  []byte
 
 	interestMtx sync.Mutex
-<<<<<<< HEAD
 	interests   map[string]func([]byte, error)
-=======
-	interests   map[cid.Cid]func([]byte, error)
 	stimeout    time.Duration
 	ttimeout    time.Duration
->>>>>>> 52e16854
 }
 
 type Options struct {
@@ -71,13 +67,9 @@
 		ready:     make(chan struct{}),
 		wants:     make(chan cid.Cid, 5),
 		lbuf:      make([]byte, binary.MaxVarintLen64),
-<<<<<<< HEAD
 		interests: make(map[string]func([]byte, error)),
-=======
-		interests: make(map[cid.Cid]func([]byte, error)),
 		stimeout:  opts.SessionTimeout,
 		ttimeout:  opts.WriteAggregationQuantum,
->>>>>>> 52e16854
 	}
 }
 
